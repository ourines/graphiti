"""
Copyright 2024, Zep Software, Inc.

Licensed under the Apache License, Version 2.0 (the "License");
you may not use this file except in compliance with the License.
You may obtain a copy of the License at

    http://www.apache.org/licenses/LICENSE-2.0

Unless required by applicable law or agreed to in writing, software
distributed under the License is distributed on an "AS IS" BASIS,
WITHOUT WARRANTIES OR CONDITIONS OF ANY KIND, either express or implied.
See the License for the specific language governing permissions and
limitations under the License.
"""

import logging
from collections import defaultdict
from time import time
from typing import Any

import numpy as np
from numpy._typing import NDArray
from typing_extensions import LiteralString

from graphiti_core.driver.driver import (
    GraphDriver,
    GraphProvider,
)
from graphiti_core.edges import EntityEdge, get_entity_edge_from_record
from graphiti_core.graph_queries import (
    get_nodes_query,
    get_relationships_query,
    get_vector_cosine_func_query,
)
from graphiti_core.helpers import (
    lucene_sanitize,
    normalize_l2,
    semaphore_gather,
)
from graphiti_core.models.edges.edge_db_queries import get_entity_edge_return_query
from graphiti_core.models.nodes.node_db_queries import (
    COMMUNITY_NODE_RETURN,
    EPISODIC_NODE_RETURN,
    get_entity_node_return_query,
)
from graphiti_core.nodes import (
    CommunityNode,
    EntityNode,
    EpisodicNode,
    get_community_node_from_record,
    get_entity_node_from_record,
    get_episodic_node_from_record,
)
from graphiti_core.search.search_filters import (
    SearchFilters,
    edge_search_filter_query_constructor,
    node_search_filter_query_constructor,
)

logger = logging.getLogger(__name__)

RELEVANT_SCHEMA_LIMIT = 10
DEFAULT_MIN_SCORE = 0.6
DEFAULT_MMR_LAMBDA = 0.5
MAX_SEARCH_DEPTH = 3
MAX_QUERY_LENGTH = 128


def calculate_cosine_similarity(vector1: list[float], vector2: list[float]) -> float:
    """
    Calculates the cosine similarity between two vectors using NumPy.
    """
    dot_product = np.dot(vector1, vector2)
    norm_vector1 = np.linalg.norm(vector1)
    norm_vector2 = np.linalg.norm(vector2)

    if norm_vector1 == 0 or norm_vector2 == 0:
        return 0  # Handle cases where one or both vectors are zero vectors

    return dot_product / (norm_vector1 * norm_vector2)


def fulltext_query(query: str, group_ids: list[str] | None, driver: GraphDriver):
    if driver.provider == GraphProvider.KUZU:
        # Kuzu only supports simple queries.
        if len(query.split(' ')) > MAX_QUERY_LENGTH:
            return ''
        return query
    elif driver.provider == GraphProvider.FALKORDB:
        return driver.build_fulltext_query(query, group_ids, MAX_QUERY_LENGTH)
    group_ids_filter_list = (
        [driver.fulltext_syntax + f'group_id:"{g}"' for g in group_ids]
        if group_ids is not None
        else []
    )
    group_ids_filter = ''
    for f in group_ids_filter_list:
        group_ids_filter += f if not group_ids_filter else f' OR {f}'

    group_ids_filter += ' AND ' if group_ids_filter else ''

    lucene_query = lucene_sanitize(query)
    # If the lucene query is too long return no query
    if len(lucene_query.split(' ')) + len(group_ids or '') >= MAX_QUERY_LENGTH:
        return ''

    full_query = group_ids_filter + '(' + lucene_query + ')'

    return full_query


async def get_episodes_by_mentions(
    driver: GraphDriver,
    nodes: list[EntityNode],
    edges: list[EntityEdge],
    limit: int = RELEVANT_SCHEMA_LIMIT,
) -> list[EpisodicNode]:
    episode_uuids: list[str] = []
    for edge in edges:
        episode_uuids.extend(edge.episodes)

    episodes = await EpisodicNode.get_by_uuids(driver, episode_uuids[:limit])

    return episodes


async def get_mentioned_nodes(
    driver: GraphDriver, episodes: list[EpisodicNode]
) -> list[EntityNode]:
    episode_uuids = [episode.uuid for episode in episodes]

    records, _, _ = await driver.execute_query(
        """
        MATCH (episode:Episodic)-[:MENTIONS]->(n:Entity)
        WHERE episode.uuid IN $uuids
        RETURN DISTINCT
        """
        + get_entity_node_return_query(driver.provider),
        uuids=episode_uuids,
        routing_='r',
    )

    nodes = [get_entity_node_from_record(record, driver.provider) for record in records]

    return nodes


async def get_communities_by_nodes(
    driver: GraphDriver, nodes: list[EntityNode]
) -> list[CommunityNode]:
    node_uuids = [node.uuid for node in nodes]

    records, _, _ = await driver.execute_query(
        """
        MATCH (c:Community)-[:HAS_MEMBER]->(m:Entity)
        WHERE m.uuid IN $uuids
        RETURN DISTINCT
        """
        + COMMUNITY_NODE_RETURN,
        uuids=node_uuids,
        routing_='r',
    )

    communities = [get_community_node_from_record(record) for record in records]

    return communities


async def edge_fulltext_search(
    driver: GraphDriver,
    query: str,
    search_filter: SearchFilters,
    group_ids: list[str] | None = None,
    limit=RELEVANT_SCHEMA_LIMIT,
) -> list[EntityEdge]:
    if driver.search_interface:
        return await driver.search_interface.edge_fulltext_search(
            driver, query, search_filter, group_ids, limit
        )

    # fulltext search over facts
    fuzzy_query = fulltext_query(query, group_ids, driver)

    if fuzzy_query == '':
        return []

    match_query = """
    YIELD relationship AS rel, score
    MATCH (n:Entity)-[e:RELATES_TO {uuid: rel.uuid}]->(m:Entity)
    """
    if driver.provider == GraphProvider.KUZU:
        match_query = """
        YIELD node, score
        MATCH (n:Entity)-[:RELATES_TO]->(e:RelatesToNode_ {uuid: node.uuid})-[:RELATES_TO]->(m:Entity)
        """

    filter_queries, filter_params = edge_search_filter_query_constructor(
        search_filter, driver.provider
    )

    if group_ids is not None:
        filter_queries.append('e.group_id IN $group_ids')
        filter_params['group_ids'] = group_ids

    filter_query = ''
    if filter_queries:
        filter_query = ' WHERE ' + (' AND '.join(filter_queries))

    if driver.provider == GraphProvider.NEPTUNE:
        res = driver.run_aoss_query('edge_name_and_fact', query)  # pyright: ignore reportAttributeAccessIssue
        if res['hits']['total']['value'] > 0:
            input_ids = []
            for r in res['hits']['hits']:
                input_ids.append({'id': r['_source']['uuid'], 'score': r['_score']})

            # Match the edge ids and return the values
            query = (
                """
                        UNWIND $ids as id
                        MATCH (n:Entity)-[e:RELATES_TO]->(m:Entity)
                        WHERE e.group_id IN $group_ids 
                        AND id(e)=id 
                        """
                + filter_query
                + """
                AND id(e)=id
                WITH e, id.score as score, startNode(e) AS n, endNode(e) AS m
                RETURN
                    e.uuid AS uuid,
                    e.group_id AS group_id,
                    n.uuid AS source_node_uuid,
                    m.uuid AS target_node_uuid,
                    e.created_at AS created_at,
                    e.name AS name,
                    e.fact AS fact,
                    split(e.episodes, ",") AS episodes,
                    e.expired_at AS expired_at,
                    e.valid_at AS valid_at,
                    e.invalid_at AS invalid_at,
                    properties(e) AS attributes
                ORDER BY score DESC LIMIT $limit
                            """
            )

            records, _, _ = await driver.execute_query(
                query,
                query=fuzzy_query,
                ids=input_ids,
                limit=limit,
                routing_='r',
                **filter_params,
            )
        else:
            return []
    else:
        query = (
            get_relationships_query('edge_name_and_fact', limit=limit, provider=driver.provider)
            + match_query
            + filter_query
            + """
            WITH e, score, n, m
            RETURN
            """
            + get_entity_edge_return_query(driver.provider)
            + """
            ORDER BY score DESC
            LIMIT $limit
            """
        )

        records, _, _ = await driver.execute_query(
            query,
            query=fuzzy_query,
            limit=limit,
            routing_='r',
            **filter_params,
        )

    edges = [get_entity_edge_from_record(record, driver.provider) for record in records]

    return edges


async def edge_similarity_search(
    driver: GraphDriver,
    search_vector: list[float],
    source_node_uuid: str | None,
    target_node_uuid: str | None,
    search_filter: SearchFilters,
    group_ids: list[str] | None = None,
    limit: int = RELEVANT_SCHEMA_LIMIT,
    min_score: float = DEFAULT_MIN_SCORE,
    priority_group_id: str | None = None,  # 🆕 Multi-project enhancement
) -> list[EntityEdge]:
    if driver.search_interface:
        return await driver.search_interface.edge_similarity_search(
            driver,
            search_vector,
            source_node_uuid,
            target_node_uuid,
            search_filter,
            group_ids,
            limit,
            min_score,
        )

    match_query = """
        MATCH (n:Entity)-[e:RELATES_TO]->(m:Entity)
    """
    if driver.provider == GraphProvider.KUZU:
        match_query = """
            MATCH (n:Entity)-[:RELATES_TO]->(e:RelatesToNode_)-[:RELATES_TO]->(m:Entity)
        """

    filter_queries, filter_params = edge_search_filter_query_constructor(
        search_filter, driver.provider
    )

    if group_ids is not None:
        filter_queries.append('e.group_id IN $group_ids')
        filter_params['group_ids'] = group_ids

        if source_node_uuid is not None:
            filter_params['source_uuid'] = source_node_uuid
            filter_queries.append('n.uuid = $source_uuid')

        if target_node_uuid is not None:
            filter_params['target_uuid'] = target_node_uuid
            filter_queries.append('m.uuid = $target_uuid')

    filter_query = ''
    if filter_queries:
        filter_query = ' WHERE ' + (' AND '.join(filter_queries))

    search_vector_var = '$search_vector'
    if driver.provider == GraphProvider.KUZU:
        search_vector_var = f'CAST($search_vector AS FLOAT[{len(search_vector)}])'

    if driver.provider == GraphProvider.NEPTUNE:
        query = (
            """
                    MATCH (n:Entity)-[e:RELATES_TO]->(m:Entity)
                    """
            + filter_query
            + """
            RETURN DISTINCT id(e) as id, e.fact_embedding as embedding, e.group_id as group_id
            """
        )
        resp, header, _ = await driver.execute_query(
            query,
            search_vector=search_vector,
            limit=limit,
            min_score=min_score,
            routing_='r',
            **filter_params,
        )

        if len(resp) > 0:
            # Calculate Cosine similarity then return the edge ids
            input_ids = []
            for r in resp:
                if r['embedding']:
                    score = calculate_cosine_similarity(
                        search_vector, list(map(float, r['embedding'].split(',')))
                    )
                    # 🆕 Multi-project enhancement: Apply weight for priority group
                    if priority_group_id and r.get('group_id') == priority_group_id:
                        score = score * 2.0
                    if score > min_score:
                        input_ids.append({'id': r['id'], 'score': score})

            # Match the edge ides and return the values
            query = """
                UNWIND $ids as i
                MATCH ()-[r]->()
                WHERE id(r) = i.id
                RETURN
                    r.uuid AS uuid,
                    r.group_id AS group_id,
                    startNode(r).uuid AS source_node_uuid,
                    endNode(r).uuid AS target_node_uuid,
                    r.created_at AS created_at,
                    r.name AS name,
                    r.fact AS fact,
                    split(r.episodes, ",") AS episodes,
                    r.expired_at AS expired_at,
                    r.valid_at AS valid_at,
                    r.invalid_at AS invalid_at,
                    properties(r) AS attributes
                ORDER BY i.score DESC
                LIMIT $limit
                    """
            records, _, _ = await driver.execute_query(
                query,
                ids=input_ids,
                search_vector=search_vector,
                limit=limit,
                min_score=min_score,
                routing_='r',
                **filter_params,
            )
        else:
            return []
<<<<<<< HEAD
    elif driver.aoss_client:
        route = group_ids[0] if group_ids else None
        filters = build_aoss_edge_filters(group_ids or [], search_filter)
        res = await driver.aoss_client.search(
            index=ENTITY_EDGE_INDEX_NAME,
            params={'routing': route},
            body={
                'size': limit,
                '_source': ['uuid'],
                'query': {
                    'knn': {
                        'fact_embedding': {
                            'vector': list(map(float, search_vector)),
                            'k': limit,
                            'filter': {'bool': {'filter': filters}},
                        }
                    }
                },
            },
        )

        if res['hits']['total']['value'] > 0:
            input_uuids = {}
            for r in res['hits']['hits']:
                input_uuids[r['_source']['uuid']] = r['_score']

            # Get edges
            entity_edges = await EntityEdge.get_by_uuids(driver, list(input_uuids.keys()))

            # 🆕 Multi-project enhancement: Apply weight for priority group
            if priority_group_id:
                for edge in entity_edges:
                    base_score = input_uuids.get(edge.uuid, 0)
                    if edge.group_id == priority_group_id:
                        input_uuids[edge.uuid] = base_score * 2.0

            entity_edges.sort(key=lambda e: input_uuids.get(e.uuid, 0), reverse=True)
            return entity_edges
        return []

=======
>>>>>>> 12ac1947
    else:
        # 🆕 Multi-project enhancement: Add weight calculation for priority group
        weight_calculation = ''
        if priority_group_id:
            weight_calculation = """
            , CASE e.group_id
                WHEN $priority_group_id THEN 2.0
                ELSE 1.0
              END as group_weight
            WITH DISTINCT e, n, m, similarity, group_weight, (similarity * group_weight) as score
            """
            filter_params['priority_group_id'] = priority_group_id
        else:
            weight_calculation = """
            WITH DISTINCT e, n, m, similarity as score
            """

        query = (
            match_query
            + filter_query
            + """
            WITH DISTINCT e, n, m, """
            + get_vector_cosine_func_query('e.fact_embedding', search_vector_var, driver.provider)
            + """ AS similarity"""
            + weight_calculation
            + """
            WHERE score > $min_score
            RETURN
            """
            + get_entity_edge_return_query(driver.provider)
            + """
            ORDER BY score DESC
            LIMIT $limit
            """
        )

        records, _, _ = await driver.execute_query(
            query,
            search_vector=search_vector,
            limit=limit,
            min_score=min_score,
            routing_='r',
            **filter_params,
        )

    edges = [get_entity_edge_from_record(record, driver.provider) for record in records]

    return edges


async def edge_bfs_search(
    driver: GraphDriver,
    bfs_origin_node_uuids: list[str] | None,
    bfs_max_depth: int,
    search_filter: SearchFilters,
    group_ids: list[str] | None = None,
    limit: int = RELEVANT_SCHEMA_LIMIT,
) -> list[EntityEdge]:
    # vector similarity search over embedded facts
    if bfs_origin_node_uuids is None or len(bfs_origin_node_uuids) == 0:
        return []

    filter_queries, filter_params = edge_search_filter_query_constructor(
        search_filter, driver.provider
    )

    if group_ids is not None:
        filter_queries.append('e.group_id IN $group_ids')
        filter_params['group_ids'] = group_ids

    filter_query = ''
    if filter_queries:
        filter_query = ' WHERE ' + (' AND '.join(filter_queries))

    if driver.provider == GraphProvider.KUZU:
        # Kuzu stores entity edges twice with an intermediate node, so we need to match them
        # separately for the correct BFS depth.
        depth = bfs_max_depth * 2 - 1
        match_queries = [
            f"""
            UNWIND $bfs_origin_node_uuids AS origin_uuid
            MATCH path = (origin:Entity {{uuid: origin_uuid}})-[:RELATES_TO*1..{depth}]->(:RelatesToNode_)
            UNWIND nodes(path) AS relNode
            MATCH (n:Entity)-[:RELATES_TO]->(e:RelatesToNode_ {{uuid: relNode.uuid}})-[:RELATES_TO]->(m:Entity)
            """,
        ]
        if bfs_max_depth > 1:
            depth = (bfs_max_depth - 1) * 2 - 1
            match_queries.append(f"""
                UNWIND $bfs_origin_node_uuids AS origin_uuid
                MATCH path = (origin:Episodic {{uuid: origin_uuid}})-[:MENTIONS]->(:Entity)-[:RELATES_TO*1..{depth}]->(:RelatesToNode_)
                UNWIND nodes(path) AS relNode
                MATCH (n:Entity)-[:RELATES_TO]->(e:RelatesToNode_ {{uuid: relNode.uuid}})-[:RELATES_TO]->(m:Entity)
            """)

        records = []
        for match_query in match_queries:
            sub_records, _, _ = await driver.execute_query(
                match_query
                + filter_query
                + """
                RETURN DISTINCT
                """
                + get_entity_edge_return_query(driver.provider)
                + """
                LIMIT $limit
                """,
                bfs_origin_node_uuids=bfs_origin_node_uuids,
                limit=limit,
                routing_='r',
                **filter_params,
            )
            records.extend(sub_records)
    else:
        if driver.provider == GraphProvider.NEPTUNE:
            query = (
                f"""
                UNWIND $bfs_origin_node_uuids AS origin_uuid
                MATCH path = (origin {{uuid: origin_uuid}})-[:RELATES_TO|MENTIONS *1..{bfs_max_depth}]->(n:Entity)
                WHERE origin:Entity OR origin:Episodic
                UNWIND relationships(path) AS rel
                MATCH (n:Entity)-[e:RELATES_TO {{uuid: rel.uuid}}]-(m:Entity)
                """
                + filter_query
                + """
                RETURN DISTINCT
                    e.uuid AS uuid,
                    e.group_id AS group_id,
                    startNode(e).uuid AS source_node_uuid,
                    endNode(e).uuid AS target_node_uuid,
                    e.created_at AS created_at,
                    e.name AS name,
                    e.fact AS fact,
                    split(e.episodes, ',') AS episodes,
                    e.expired_at AS expired_at,
                    e.valid_at AS valid_at,
                    e.invalid_at AS invalid_at,
                    properties(e) AS attributes
                LIMIT $limit
                """
            )
        else:
            query = (
                f"""
                UNWIND $bfs_origin_node_uuids AS origin_uuid
                MATCH path = (origin {{uuid: origin_uuid}})-[:RELATES_TO|MENTIONS*1..{bfs_max_depth}]->(:Entity)
                UNWIND relationships(path) AS rel
                MATCH (n:Entity)-[e:RELATES_TO {{uuid: rel.uuid}}]-(m:Entity)
                """
                + filter_query
                + """
                RETURN DISTINCT
                """
                + get_entity_edge_return_query(driver.provider)
                + """
                LIMIT $limit
                """
            )

        records, _, _ = await driver.execute_query(
            query,
            bfs_origin_node_uuids=bfs_origin_node_uuids,
            depth=bfs_max_depth,
            limit=limit,
            routing_='r',
            **filter_params,
        )

    edges = [get_entity_edge_from_record(record, driver.provider) for record in records]

    return edges


async def node_fulltext_search(
    driver: GraphDriver,
    query: str,
    search_filter: SearchFilters,
    group_ids: list[str] | None = None,
    limit=RELEVANT_SCHEMA_LIMIT,
) -> list[EntityNode]:
    if driver.search_interface:
        return await driver.search_interface.node_fulltext_search(
            driver, query, search_filter, group_ids, limit
        )

    # BM25 search to get top nodes
    fuzzy_query = fulltext_query(query, group_ids, driver)
    if fuzzy_query == '':
        return []

    filter_queries, filter_params = node_search_filter_query_constructor(
        search_filter, driver.provider
    )

    if group_ids is not None:
        filter_queries.append('n.group_id IN $group_ids')
        filter_params['group_ids'] = group_ids

    filter_query = ''
    if filter_queries:
        filter_query = ' WHERE ' + (' AND '.join(filter_queries))

    yield_query = 'YIELD node AS n, score'
    if driver.provider == GraphProvider.KUZU:
        yield_query = 'WITH node AS n, score'

    if driver.provider == GraphProvider.NEPTUNE:
        res = driver.run_aoss_query('node_name_and_summary', query, limit=limit)  # pyright: ignore reportAttributeAccessIssue
        if res['hits']['total']['value'] > 0:
            input_ids = []
            for r in res['hits']['hits']:
                input_ids.append({'id': r['_source']['uuid'], 'score': r['_score']})

            # Match the edge ides and return the values
            query = (
                """
                        UNWIND $ids as i
                        MATCH (n:Entity)
                        WHERE n.uuid=i.id
                        RETURN
                        """
                + get_entity_node_return_query(driver.provider)
                + """
                ORDER BY i.score DESC
                LIMIT $limit
                            """
            )
            records, _, _ = await driver.execute_query(
                query,
                ids=input_ids,
                query=fuzzy_query,
                limit=limit,
                routing_='r',
                **filter_params,
            )
        else:
            return []
    else:
        query = (
            get_nodes_query(
                'node_name_and_summary', '$query', limit=limit, provider=driver.provider
            )
            + yield_query
            + filter_query
            + """
            WITH n, score
            ORDER BY score DESC
            LIMIT $limit
            RETURN
            """
            + get_entity_node_return_query(driver.provider)
        )

        records, _, _ = await driver.execute_query(
            query,
            query=fuzzy_query,
            limit=limit,
            routing_='r',
            **filter_params,
        )

    nodes = [get_entity_node_from_record(record, driver.provider) for record in records]

    return nodes


async def node_similarity_search(
    driver: GraphDriver,
    search_vector: list[float],
    search_filter: SearchFilters,
    group_ids: list[str] | None = None,
    limit=RELEVANT_SCHEMA_LIMIT,
    min_score: float = DEFAULT_MIN_SCORE,
) -> list[EntityNode]:
    if driver.search_interface:
        return await driver.search_interface.node_similarity_search(
            driver, search_vector, search_filter, group_ids, limit, min_score
        )

    filter_queries, filter_params = node_search_filter_query_constructor(
        search_filter, driver.provider
    )

    if group_ids is not None:
        filter_queries.append('n.group_id IN $group_ids')
        filter_params['group_ids'] = group_ids

    filter_query = ''
    if filter_queries:
        filter_query = ' WHERE ' + (' AND '.join(filter_queries))

    search_vector_var = '$search_vector'
    if driver.provider == GraphProvider.KUZU:
        search_vector_var = f'CAST($search_vector AS FLOAT[{len(search_vector)}])'

    if driver.provider == GraphProvider.NEPTUNE:
        query = (
            """
                                                                                                                            MATCH (n:Entity)
                                                                                                                            """
            + filter_query
            + """
            RETURN DISTINCT id(n) as id, n.name_embedding as embedding
            """
        )
        resp, header, _ = await driver.execute_query(
            query,
            params=filter_params,
            search_vector=search_vector,
            limit=limit,
            min_score=min_score,
            routing_='r',
        )

        if len(resp) > 0:
            # Calculate Cosine similarity then return the edge ids
            input_ids = []
            for r in resp:
                if r['embedding']:
                    score = calculate_cosine_similarity(
                        search_vector, list(map(float, r['embedding'].split(',')))
                    )
                    if score > min_score:
                        input_ids.append({'id': r['id'], 'score': score})

            # Match the edge ides and return the values
            query = (
                """
                                                                                                                                                        UNWIND $ids as i
                                                                                                                                                        MATCH (n:Entity)
                                                                                                                                                        WHERE id(n)=i.id
                                                                                                                                                        RETURN 
                                                                                                                                                        """
                + get_entity_node_return_query(driver.provider)
                + """
                    ORDER BY i.score DESC
                    LIMIT $limit
                """
            )
            records, header, _ = await driver.execute_query(
                query,
                ids=input_ids,
                search_vector=search_vector,
                limit=limit,
                min_score=min_score,
                routing_='r',
                **filter_params,
            )
        else:
            return []
    else:
        query = (
            """
                                                                                                                            MATCH (n:Entity)
                                                                                                                            """
            + filter_query
            + """
            WITH n, """
            + get_vector_cosine_func_query('n.name_embedding', search_vector_var, driver.provider)
            + """ AS score
            WHERE score > $min_score
            RETURN
            """
            + get_entity_node_return_query(driver.provider)
            + """
            ORDER BY score DESC
            LIMIT $limit
            """
        )

        records, _, _ = await driver.execute_query(
            query,
            search_vector=search_vector,
            limit=limit,
            min_score=min_score,
            routing_='r',
            **filter_params,
        )

    nodes = [get_entity_node_from_record(record, driver.provider) for record in records]

    return nodes


async def node_bfs_search(
    driver: GraphDriver,
    bfs_origin_node_uuids: list[str] | None,
    search_filter: SearchFilters,
    bfs_max_depth: int,
    group_ids: list[str] | None = None,
    limit: int = RELEVANT_SCHEMA_LIMIT,
) -> list[EntityNode]:
    if bfs_origin_node_uuids is None or len(bfs_origin_node_uuids) == 0 or bfs_max_depth < 1:
        return []

    filter_queries, filter_params = node_search_filter_query_constructor(
        search_filter, driver.provider
    )

    if group_ids is not None:
        filter_queries.append('n.group_id IN $group_ids')
        filter_queries.append('origin.group_id IN $group_ids')
        filter_params['group_ids'] = group_ids

    filter_query = ''
    if filter_queries:
        filter_query = ' AND ' + (' AND '.join(filter_queries))

    match_queries = [
        f"""
        UNWIND $bfs_origin_node_uuids AS origin_uuid
        MATCH (origin {{uuid: origin_uuid}})-[:RELATES_TO|MENTIONS*1..{bfs_max_depth}]->(n:Entity)
        WHERE n.group_id = origin.group_id
        """
    ]

    if driver.provider == GraphProvider.NEPTUNE:
        match_queries = [
            f"""
            UNWIND $bfs_origin_node_uuids AS origin_uuid
            MATCH (origin {{uuid: origin_uuid}})-[e:RELATES_TO|MENTIONS*1..{bfs_max_depth}]->(n:Entity)
            WHERE origin:Entity OR origin.Episode
            AND n.group_id = origin.group_id
            """
        ]

    if driver.provider == GraphProvider.KUZU:
        depth = bfs_max_depth * 2
        match_queries = [
            """
            UNWIND $bfs_origin_node_uuids AS origin_uuid
            MATCH (origin:Episodic {uuid: origin_uuid})-[:MENTIONS]->(n:Entity)
            WHERE n.group_id = origin.group_id
            """,
            f"""
            UNWIND $bfs_origin_node_uuids AS origin_uuid
            MATCH (origin:Entity {{uuid: origin_uuid}})-[:RELATES_TO*2..{depth}]->(n:Entity)
            WHERE n.group_id = origin.group_id
            """,
        ]
        if bfs_max_depth > 1:
            depth = (bfs_max_depth - 1) * 2
            match_queries.append(f"""
                UNWIND $bfs_origin_node_uuids AS origin_uuid
                MATCH (origin:Episodic {{uuid: origin_uuid}})-[:MENTIONS]->(:Entity)-[:RELATES_TO*2..{depth}]->(n:Entity)
                WHERE n.group_id = origin.group_id
            """)

    records = []
    for match_query in match_queries:
        sub_records, _, _ = await driver.execute_query(
            match_query
            + filter_query
            + """
            RETURN
            """
            + get_entity_node_return_query(driver.provider)
            + """
            LIMIT $limit
            """,
            bfs_origin_node_uuids=bfs_origin_node_uuids,
            limit=limit,
            routing_='r',
            **filter_params,
        )
        records.extend(sub_records)

    nodes = [get_entity_node_from_record(record, driver.provider) for record in records]

    return nodes


async def episode_fulltext_search(
    driver: GraphDriver,
    query: str,
    _search_filter: SearchFilters,
    group_ids: list[str] | None = None,
    limit=RELEVANT_SCHEMA_LIMIT,
) -> list[EpisodicNode]:
    if driver.search_interface:
        return await driver.search_interface.episode_fulltext_search(
            driver, query, _search_filter, group_ids, limit
        )

    # BM25 search to get top episodes
    fuzzy_query = fulltext_query(query, group_ids, driver)
    if fuzzy_query == '':
        return []

    filter_params: dict[str, Any] = {}
    group_filter_query: LiteralString = ''
    if group_ids is not None:
        group_filter_query += '\nAND e.group_id IN $group_ids'
        filter_params['group_ids'] = group_ids

    if driver.provider == GraphProvider.NEPTUNE:
        res = driver.run_aoss_query('episode_content', query, limit=limit)  # pyright: ignore reportAttributeAccessIssue
        if res['hits']['total']['value'] > 0:
            input_ids = []
            for r in res['hits']['hits']:
                input_ids.append({'id': r['_source']['uuid'], 'score': r['_score']})

            # Match the edge ides and return the values
            query = """
                UNWIND $ids as i
                MATCH (e:Episodic)
                WHERE e.uuid=i.uuid
            RETURN
                    e.content AS content,
                    e.created_at AS created_at,
                    e.valid_at AS valid_at,
                    e.uuid AS uuid,
                    e.name AS name,
                    e.group_id AS group_id,
                    e.source_description AS source_description,
                    e.source AS source,
                    e.entity_edges AS entity_edges
                ORDER BY i.score DESC
                LIMIT $limit
            """
            records, _, _ = await driver.execute_query(
                query,
                ids=input_ids,
                query=fuzzy_query,
                limit=limit,
                routing_='r',
                **filter_params,
            )
        else:
            return []
    else:
        query = (
            get_nodes_query('episode_content', '$query', limit=limit, provider=driver.provider)
            + """
            YIELD node AS episode, score
            MATCH (e:Episodic)
            WHERE e.uuid = episode.uuid
            """
            + group_filter_query
            + """
            RETURN
            """
            + EPISODIC_NODE_RETURN
            + """
            ORDER BY score DESC
            LIMIT $limit
            """
        )

        records, _, _ = await driver.execute_query(
            query, query=fuzzy_query, limit=limit, routing_='r', **filter_params
        )

    episodes = [get_episodic_node_from_record(record) for record in records]

    return episodes


async def community_fulltext_search(
    driver: GraphDriver,
    query: str,
    group_ids: list[str] | None = None,
    limit=RELEVANT_SCHEMA_LIMIT,
) -> list[CommunityNode]:
    # BM25 search to get top communities
    fuzzy_query = fulltext_query(query, group_ids, driver)
    if fuzzy_query == '':
        return []

    filter_params: dict[str, Any] = {}
    group_filter_query: LiteralString = ''
    if group_ids is not None:
        group_filter_query = 'WHERE c.group_id IN $group_ids'
        filter_params['group_ids'] = group_ids

    yield_query = 'YIELD node AS c, score'
    if driver.provider == GraphProvider.KUZU:
        yield_query = 'WITH node AS c, score'

    if driver.provider == GraphProvider.NEPTUNE:
        res = driver.run_aoss_query('community_name', query, limit=limit)  # pyright: ignore reportAttributeAccessIssue
        if res['hits']['total']['value'] > 0:
            # Calculate Cosine similarity then return the edge ids
            input_ids = []
            for r in res['hits']['hits']:
                input_ids.append({'id': r['_source']['uuid'], 'score': r['_score']})

            # Match the edge ides and return the values
            query = """
                UNWIND $ids as i
                MATCH (comm:Community)
                WHERE comm.uuid=i.id
                RETURN
                    comm.uuid AS uuid,
                    comm.group_id AS group_id,
                    comm.name AS name,
                    comm.created_at AS created_at,
                    comm.summary AS summary,
                    [x IN split(comm.name_embedding, ",") | toFloat(x)]AS name_embedding
                ORDER BY i.score DESC
                LIMIT $limit
            """
            records, _, _ = await driver.execute_query(
                query,
                ids=input_ids,
                query=fuzzy_query,
                limit=limit,
                routing_='r',
                **filter_params,
            )
        else:
            return []
    else:
        query = (
            get_nodes_query('community_name', '$query', limit=limit, provider=driver.provider)
            + yield_query
            + """
            WITH c, score
            """
            + group_filter_query
            + """
            RETURN
            """
            + COMMUNITY_NODE_RETURN
            + """
            ORDER BY score DESC
            LIMIT $limit
            """
        )

        records, _, _ = await driver.execute_query(
            query, query=fuzzy_query, limit=limit, routing_='r', **filter_params
        )

    communities = [get_community_node_from_record(record) for record in records]

    return communities


async def community_similarity_search(
    driver: GraphDriver,
    search_vector: list[float],
    group_ids: list[str] | None = None,
    limit=RELEVANT_SCHEMA_LIMIT,
    min_score=DEFAULT_MIN_SCORE,
) -> list[CommunityNode]:
    # vector similarity search over entity names
    query_params: dict[str, Any] = {}

    group_filter_query: LiteralString = ''
    if group_ids is not None:
        group_filter_query += ' WHERE c.group_id IN $group_ids'
        query_params['group_ids'] = group_ids

    if driver.provider == GraphProvider.NEPTUNE:
        query = (
            """
                                                                                                                            MATCH (n:Community)
                                                                                                                            """
            + group_filter_query
            + """
            RETURN DISTINCT id(n) as id, n.name_embedding as embedding
            """
        )
        resp, header, _ = await driver.execute_query(
            query,
            search_vector=search_vector,
            limit=limit,
            min_score=min_score,
            routing_='r',
            **query_params,
        )

        if len(resp) > 0:
            # Calculate Cosine similarity then return the edge ids
            input_ids = []
            for r in resp:
                if r['embedding']:
                    score = calculate_cosine_similarity(
                        search_vector, list(map(float, r['embedding'].split(',')))
                    )
                    if score > min_score:
                        input_ids.append({'id': r['id'], 'score': score})

            # Match the edge ides and return the values
            query = """
                    UNWIND $ids as i
                    MATCH (comm:Community)
                    WHERE id(comm)=i.id
                    RETURN
                        comm.uuid As uuid,
                        comm.group_id AS group_id,
                        comm.name AS name,
                        comm.created_at AS created_at,
                        comm.summary AS summary,
                        comm.name_embedding AS name_embedding
                    ORDER BY i.score DESC
                    LIMIT $limit
                """
            records, header, _ = await driver.execute_query(
                query,
                ids=input_ids,
                search_vector=search_vector,
                limit=limit,
                min_score=min_score,
                routing_='r',
                **query_params,
            )
        else:
            return []
    else:
        search_vector_var = '$search_vector'
        if driver.provider == GraphProvider.KUZU:
            search_vector_var = f'CAST($search_vector AS FLOAT[{len(search_vector)}])'

        query = (
            """
                                                                                                                            MATCH (c:Community)
                                                                                                                            """
            + group_filter_query
            + """
            WITH c,
            """
            + get_vector_cosine_func_query('c.name_embedding', search_vector_var, driver.provider)
            + """ AS score
            WHERE score > $min_score
            RETURN
            """
            + COMMUNITY_NODE_RETURN
            + """
            ORDER BY score DESC
            LIMIT $limit
            """
        )

        records, _, _ = await driver.execute_query(
            query,
            search_vector=search_vector,
            limit=limit,
            min_score=min_score,
            routing_='r',
            **query_params,
        )

    communities = [get_community_node_from_record(record) for record in records]

    return communities


async def hybrid_node_search(
    queries: list[str],
    embeddings: list[list[float]],
    driver: GraphDriver,
    search_filter: SearchFilters,
    group_ids: list[str] | None = None,
    limit: int = RELEVANT_SCHEMA_LIMIT,
) -> list[EntityNode]:
    """
    Perform a hybrid search for nodes using both text queries and embeddings.

    This method combines fulltext search and vector similarity search to find
    relevant nodes in the graph database. It uses a rrf reranker.

    Parameters
    ----------
    queries : list[str]
        A list of text queries to search for.
    embeddings : list[list[float]]
        A list of embedding vectors corresponding to the queries. If empty only fulltext search is performed.
    driver : GraphDriver
        The Neo4j driver instance for database operations.
    group_ids : list[str] | None, optional
        The list of group ids to retrieve nodes from.
    limit : int | None, optional
        The maximum number of results to return per search method. If None, a default limit will be applied.

    Returns
    -------
    list[EntityNode]
        A list of unique EntityNode objects that match the search criteria.

    Notes
    -----
    This method performs the following steps:
    1. Executes fulltext searches for each query.
    2. Executes vector similarity searches for each embedding.
    3. Combines and deduplicates the results from both search types.
    4. Logs the performance metrics of the search operation.

    The search results are deduplicated based on the node UUIDs to ensure
    uniqueness in the returned list. The 'limit' parameter is applied to each
    individual search method before deduplication. If not specified, a default
    limit (defined in the individual search functions) will be used.
    """

    start = time()
    results: list[list[EntityNode]] = list(
        await semaphore_gather(
            *[
                node_fulltext_search(driver, q, search_filter, group_ids, 2 * limit)
                for q in queries
            ],
            *[
                node_similarity_search(driver, e, search_filter, group_ids, 2 * limit)
                for e in embeddings
            ],
        )
    )

    node_uuid_map: dict[str, EntityNode] = {
        node.uuid: node for result in results for node in result
    }
    result_uuids = [[node.uuid for node in result] for result in results]

    ranked_uuids, _ = rrf(result_uuids)

    relevant_nodes: list[EntityNode] = [node_uuid_map[uuid] for uuid in ranked_uuids]

    end = time()
    logger.debug(f'Found relevant nodes: {ranked_uuids} in {(end - start) * 1000} ms')
    return relevant_nodes


async def get_relevant_nodes(
    driver: GraphDriver,
    nodes: list[EntityNode],
    search_filter: SearchFilters,
    min_score: float = DEFAULT_MIN_SCORE,
    limit: int = RELEVANT_SCHEMA_LIMIT,
) -> list[list[EntityNode]]:
    if len(nodes) == 0:
        return []

    group_id = nodes[0].group_id
    query_nodes = [
        {
            'uuid': node.uuid,
            'name': node.name,
            'name_embedding': node.name_embedding,
            'fulltext_query': fulltext_query(node.name, [node.group_id], driver),
        }
        for node in nodes
    ]

    filter_queries, filter_params = node_search_filter_query_constructor(
        search_filter, driver.provider
    )

    filter_query = ''
    if filter_queries:
        filter_query = 'WHERE ' + (' AND '.join(filter_queries))

    if driver.provider == GraphProvider.KUZU:
        embedding_size = len(nodes[0].name_embedding) if nodes[0].name_embedding is not None else 0
        if embedding_size == 0:
            return []

        # FIXME: Kuzu currently does not support using variables such as `node.fulltext_query` as an input to FTS, which means `get_relevant_nodes()` won't work with Kuzu as the graph driver.
        query = (
            """
                                                                                                                            UNWIND $nodes AS node
                                                                                                                            MATCH (n:Entity {group_id: $group_id})
                                                                                                                            """
            + filter_query
            + """
            WITH node, n, """
            + get_vector_cosine_func_query(
                'n.name_embedding',
                f'CAST(node.name_embedding AS FLOAT[{embedding_size}])',
                driver.provider,
            )
            + """ AS score
            WHERE score > $min_score
            WITH node, collect(n)[:$limit] AS top_vector_nodes, collect(n.uuid) AS vector_node_uuids
            """
            + get_nodes_query(
                'node_name_and_summary',
                'node.fulltext_query',
                limit=limit,
                provider=driver.provider,
            )
            + """
            WITH node AS m
            WHERE m.group_id = $group_id AND NOT m.uuid IN vector_node_uuids
            WITH node, top_vector_nodes, collect(m) AS fulltext_nodes

            WITH node, list_concat(top_vector_nodes, fulltext_nodes) AS combined_nodes

            UNWIND combined_nodes AS x
            WITH node, collect(DISTINCT {
                uuid: x.uuid,
                name: x.name,
                name_embedding: x.name_embedding,
                group_id: x.group_id,
                created_at: x.created_at,
                summary: x.summary,
                labels: x.labels,
                attributes: x.attributes
            }) AS matches

            RETURN
            node.uuid AS search_node_uuid, matches
            """
        )
    else:
        query = (
            """
                                                                                                                            UNWIND $nodes AS node
                                                                                                                            MATCH (n:Entity {group_id: $group_id})
                                                                                                                            """
            + filter_query
            + """
            WITH node, n, """
            + get_vector_cosine_func_query(
                'n.name_embedding', 'node.name_embedding', driver.provider
            )
            + """ AS score
            WHERE score > $min_score
            WITH node, collect(n)[..$limit] AS top_vector_nodes, collect(n.uuid) AS vector_node_uuids
            """
            + get_nodes_query(
                'node_name_and_summary',
                'node.fulltext_query',
                limit=limit,
                provider=driver.provider,
            )
            + """
            YIELD node AS m
            WHERE m.group_id = $group_id
            WITH node, top_vector_nodes, vector_node_uuids, collect(m) AS fulltext_nodes

            WITH node,
                top_vector_nodes,
                [m IN fulltext_nodes WHERE NOT m.uuid IN vector_node_uuids] AS filtered_fulltext_nodes

            WITH node, top_vector_nodes + filtered_fulltext_nodes AS combined_nodes

            UNWIND combined_nodes AS combined_node
            WITH node, collect(DISTINCT combined_node) AS deduped_nodes

            RETURN
            node.uuid AS search_node_uuid,
            [x IN deduped_nodes | {
                uuid: x.uuid,
                name: x.name,
                name_embedding: x.name_embedding,
                group_id: x.group_id,
                created_at: x.created_at,
                summary: x.summary,
                labels: labels(x),
                attributes: properties(x)
            }] AS matches
            """
        )

    results, _, _ = await driver.execute_query(
        query,
        nodes=query_nodes,
        group_id=group_id,
        limit=limit,
        min_score=min_score,
        routing_='r',
        **filter_params,
    )

    relevant_nodes_dict: dict[str, list[EntityNode]] = {
        result['search_node_uuid']: [
            get_entity_node_from_record(record, driver.provider) for record in result['matches']
        ]
        for result in results
    }

    relevant_nodes = [relevant_nodes_dict.get(node.uuid, []) for node in nodes]

    return relevant_nodes


async def get_relevant_edges(
    driver: GraphDriver,
    edges: list[EntityEdge],
    search_filter: SearchFilters,
    min_score: float = DEFAULT_MIN_SCORE,
    limit: int = RELEVANT_SCHEMA_LIMIT,
) -> list[list[EntityEdge]]:
    if len(edges) == 0:
        return []

    filter_queries, filter_params = edge_search_filter_query_constructor(
        search_filter, driver.provider
    )

    filter_query = ''
    if filter_queries:
        filter_query = ' WHERE ' + (' AND '.join(filter_queries))

    if driver.provider == GraphProvider.NEPTUNE:
        query = (
            """
                                                                                                                            UNWIND $edges AS edge
                                                                                                                            MATCH (n:Entity {uuid: edge.source_node_uuid})-[e:RELATES_TO {group_id: edge.group_id}]-(m:Entity {uuid: edge.target_node_uuid})
                                                                                                                            """
            + filter_query
            + """
            WITH e, edge
            RETURN DISTINCT id(e) as id, e.fact_embedding as source_embedding, edge.uuid as search_edge_uuid,
            edge.fact_embedding as target_embedding
            """
        )
        resp, _, _ = await driver.execute_query(
            query,
            edges=[edge.model_dump() for edge in edges],
            limit=limit,
            min_score=min_score,
            routing_='r',
            **filter_params,
        )

        # Calculate Cosine similarity then return the edge ids
        input_ids = []
        for r in resp:
            score = calculate_cosine_similarity(
                list(map(float, r['source_embedding'].split(','))), r['target_embedding']
            )
            if score > min_score:
                input_ids.append({'id': r['id'], 'score': score, 'uuid': r['search_edge_uuid']})

        # Match the edge ides and return the values
        query = """
        UNWIND $ids AS edge
        MATCH ()-[e]->()
        WHERE id(e) = edge.id
        WITH edge, e
        ORDER BY edge.score DESC
        RETURN edge.uuid AS search_edge_uuid,
            collect({
                uuid: e.uuid,
                source_node_uuid: startNode(e).uuid,
                target_node_uuid: endNode(e).uuid,
                created_at: e.created_at,
                name: e.name,
                group_id: e.group_id,
                fact: e.fact,
                fact_embedding: [x IN split(e.fact_embedding, ",") | toFloat(x)],
                episodes: split(e.episodes, ","),
                expired_at: e.expired_at,
                valid_at: e.valid_at,
                invalid_at: e.invalid_at,
                attributes: properties(e)
            })[..$limit] AS matches
                """

        results, _, _ = await driver.execute_query(
            query,
            ids=input_ids,
            edges=[edge.model_dump() for edge in edges],
            limit=limit,
            min_score=min_score,
            routing_='r',
            **filter_params,
        )
    else:
        if driver.provider == GraphProvider.KUZU:
            embedding_size = (
                len(edges[0].fact_embedding) if edges[0].fact_embedding is not None else 0
            )
            if embedding_size == 0:
                return []

            query = (
                """
                                                                                                                                UNWIND $edges AS edge
                                                                                                                                MATCH (n:Entity {uuid: edge.source_node_uuid})-[:RELATES_TO]-(e:RelatesToNode_ {group_id: edge.group_id})-[:RELATES_TO]-(m:Entity {uuid: edge.target_node_uuid})
                                                                                                                                """
                + filter_query
                + """
                WITH e, edge, n, m, """
                + get_vector_cosine_func_query(
                    'e.fact_embedding',
                    f'CAST(edge.fact_embedding AS FLOAT[{embedding_size}])',
                    driver.provider,
                )
                + """ AS score
                WHERE score > $min_score
                WITH e, edge, n, m, score
                ORDER BY score DESC
                LIMIT $limit
                RETURN
                    edge.uuid AS search_edge_uuid,
                    collect({
                        uuid: e.uuid,
                        source_node_uuid: n.uuid,
                        target_node_uuid: m.uuid,
                        created_at: e.created_at,
                        name: e.name,
                        group_id: e.group_id,
                        fact: e.fact,
                        fact_embedding: e.fact_embedding,
                        episodes: e.episodes,
                        expired_at: e.expired_at,
                        valid_at: e.valid_at,
                        invalid_at: e.invalid_at,
                        attributes: e.attributes
                    }) AS matches
                """
            )
        else:
            query = (
                """
                                                                                                                                UNWIND $edges AS edge
                                                                                                                                MATCH (n:Entity {uuid: edge.source_node_uuid})-[e:RELATES_TO {group_id: edge.group_id}]-(m:Entity {uuid: edge.target_node_uuid})
                                                                                                                                """
                + filter_query
                + """
                WITH e, edge, """
                + get_vector_cosine_func_query(
                    'e.fact_embedding', 'edge.fact_embedding', driver.provider
                )
                + """ AS score
                WHERE score > $min_score
                WITH edge, e, score
                ORDER BY score DESC
                RETURN
                    edge.uuid AS search_edge_uuid,
                    collect({
                        uuid: e.uuid,
                        source_node_uuid: startNode(e).uuid,
                        target_node_uuid: endNode(e).uuid,
                        created_at: e.created_at,
                        name: e.name,
                        group_id: e.group_id,
                        fact: e.fact,
                        fact_embedding: e.fact_embedding,
                        episodes: e.episodes,
                        expired_at: e.expired_at,
                        valid_at: e.valid_at,
                        invalid_at: e.invalid_at,
                        attributes: properties(e)
                    })[..$limit] AS matches
                """
            )

        results, _, _ = await driver.execute_query(
            query,
            edges=[edge.model_dump() for edge in edges],
            limit=limit,
            min_score=min_score,
            routing_='r',
            **filter_params,
        )

    relevant_edges_dict: dict[str, list[EntityEdge]] = {
        result['search_edge_uuid']: [
            get_entity_edge_from_record(record, driver.provider) for record in result['matches']
        ]
        for result in results
    }

    relevant_edges = [relevant_edges_dict.get(edge.uuid, []) for edge in edges]

    return relevant_edges


async def get_edge_invalidation_candidates(
    driver: GraphDriver,
    edges: list[EntityEdge],
    search_filter: SearchFilters,
    min_score: float = DEFAULT_MIN_SCORE,
    limit: int = RELEVANT_SCHEMA_LIMIT,
) -> list[list[EntityEdge]]:
    if len(edges) == 0:
        return []

    filter_queries, filter_params = edge_search_filter_query_constructor(
        search_filter, driver.provider
    )

    filter_query = ''
    if filter_queries:
        filter_query = ' AND ' + (' AND '.join(filter_queries))

    if driver.provider == GraphProvider.NEPTUNE:
        query = (
            """
                                                                                                                            UNWIND $edges AS edge
                                                                                                                            MATCH (n:Entity)-[e:RELATES_TO {group_id: edge.group_id}]->(m:Entity)
                                                                                                                            WHERE n.uuid IN [edge.source_node_uuid, edge.target_node_uuid] OR m.uuid IN [edge.target_node_uuid, edge.source_node_uuid]
                                                                                                                            """
            + filter_query
            + """
            WITH e, edge
            RETURN DISTINCT id(e) as id, e.fact_embedding as source_embedding,
            edge.fact_embedding as target_embedding,
            edge.uuid as search_edge_uuid
            """
        )
        resp, _, _ = await driver.execute_query(
            query,
            edges=[edge.model_dump() for edge in edges],
            limit=limit,
            min_score=min_score,
            routing_='r',
            **filter_params,
        )

        # Calculate Cosine similarity then return the edge ids
        input_ids = []
        for r in resp:
            score = calculate_cosine_similarity(
                list(map(float, r['source_embedding'].split(','))), r['target_embedding']
            )
            if score > min_score:
                input_ids.append({'id': r['id'], 'score': score, 'uuid': r['search_edge_uuid']})

        # Match the edge ides and return the values
        query = """
        UNWIND $ids AS edge
        MATCH ()-[e]->()
        WHERE id(e) = edge.id
        WITH edge, e
        ORDER BY edge.score DESC
        RETURN edge.uuid AS search_edge_uuid,
            collect({
                uuid: e.uuid,
                source_node_uuid: startNode(e).uuid,
                target_node_uuid: endNode(e).uuid,
                created_at: e.created_at,
                name: e.name,
                group_id: e.group_id,
                fact: e.fact,
                fact_embedding: [x IN split(e.fact_embedding, ",") | toFloat(x)],
                episodes: split(e.episodes, ","),
                expired_at: e.expired_at,
                valid_at: e.valid_at,
                invalid_at: e.invalid_at,
                attributes: properties(e)
            })[..$limit] AS matches
                """
        results, _, _ = await driver.execute_query(
            query,
            ids=input_ids,
            edges=[edge.model_dump() for edge in edges],
            limit=limit,
            min_score=min_score,
            routing_='r',
            **filter_params,
        )
    else:
        if driver.provider == GraphProvider.KUZU:
            embedding_size = (
                len(edges[0].fact_embedding) if edges[0].fact_embedding is not None else 0
            )
            if embedding_size == 0:
                return []

            query = (
                """
                                                                                                                                UNWIND $edges AS edge
                                                                                                                                MATCH (n:Entity)-[:RELATES_TO]->(e:RelatesToNode_ {group_id: edge.group_id})-[:RELATES_TO]->(m:Entity)
                                                                                                                                WHERE (n.uuid IN [edge.source_node_uuid, edge.target_node_uuid] OR m.uuid IN [edge.target_node_uuid, edge.source_node_uuid])
                                                                                                                                """
                + filter_query
                + """
                WITH edge, e, n, m, """
                + get_vector_cosine_func_query(
                    'e.fact_embedding',
                    f'CAST(edge.fact_embedding AS FLOAT[{embedding_size}])',
                    driver.provider,
                )
                + """ AS score
                WHERE score > $min_score
                WITH edge, e, n, m, score
                ORDER BY score DESC
                LIMIT $limit
                RETURN
                    edge.uuid AS search_edge_uuid,
                    collect({
                        uuid: e.uuid,
                        source_node_uuid: n.uuid,
                        target_node_uuid: m.uuid,
                        created_at: e.created_at,
                        name: e.name,
                        group_id: e.group_id,
                        fact: e.fact,
                        fact_embedding: e.fact_embedding,
                        episodes: e.episodes,
                        expired_at: e.expired_at,
                        valid_at: e.valid_at,
                        invalid_at: e.invalid_at,
                        attributes: e.attributes
                    }) AS matches
                """
            )
        else:
            query = (
                """
                                                                                                                                UNWIND $edges AS edge
                                                                                                                                MATCH (n:Entity)-[e:RELATES_TO {group_id: edge.group_id}]->(m:Entity)
                                                                                                                                WHERE n.uuid IN [edge.source_node_uuid, edge.target_node_uuid] OR m.uuid IN [edge.target_node_uuid, edge.source_node_uuid]
                                                                                                                                """
                + filter_query
                + """
                WITH edge, e, """
                + get_vector_cosine_func_query(
                    'e.fact_embedding', 'edge.fact_embedding', driver.provider
                )
                + """ AS score
                WHERE score > $min_score
                WITH edge, e, score
                ORDER BY score DESC
                RETURN
                    edge.uuid AS search_edge_uuid,
                    collect({
                        uuid: e.uuid,
                        source_node_uuid: startNode(e).uuid,
                        target_node_uuid: endNode(e).uuid,
                        created_at: e.created_at,
                        name: e.name,
                        group_id: e.group_id,
                        fact: e.fact,
                        fact_embedding: e.fact_embedding,
                        episodes: e.episodes,
                        expired_at: e.expired_at,
                        valid_at: e.valid_at,
                        invalid_at: e.invalid_at,
                        attributes: properties(e)
                    })[..$limit] AS matches
                """
            )

        results, _, _ = await driver.execute_query(
            query,
            edges=[edge.model_dump() for edge in edges],
            limit=limit,
            min_score=min_score,
            routing_='r',
            **filter_params,
        )
    invalidation_edges_dict: dict[str, list[EntityEdge]] = {
        result['search_edge_uuid']: [
            get_entity_edge_from_record(record, driver.provider) for record in result['matches']
        ]
        for result in results
    }

    invalidation_edges = [invalidation_edges_dict.get(edge.uuid, []) for edge in edges]

    return invalidation_edges


# takes in a list of rankings of uuids
def rrf(
    results: list[list[str]], rank_const=1, min_score: float = 0
) -> tuple[list[str], list[float]]:
    scores: dict[str, float] = defaultdict(float)
    for result in results:
        for i, uuid in enumerate(result):
            scores[uuid] += 1 / (i + rank_const)

    scored_uuids = [term for term in scores.items()]
    scored_uuids.sort(reverse=True, key=lambda term: term[1])

    sorted_uuids = [term[0] for term in scored_uuids]

    return [uuid for uuid in sorted_uuids if scores[uuid] >= min_score], [
        scores[uuid] for uuid in sorted_uuids if scores[uuid] >= min_score
    ]


async def node_distance_reranker(
    driver: GraphDriver,
    node_uuids: list[str],
    center_node_uuid: str,
    min_score: float = 0,
) -> tuple[list[str], list[float]]:
    # filter out node_uuid center node node uuid
    filtered_uuids = list(filter(lambda node_uuid: node_uuid != center_node_uuid, node_uuids))
    scores: dict[str, float] = {center_node_uuid: 0.0}

    query = """
    UNWIND $node_uuids AS node_uuid
    MATCH (center:Entity {uuid: $center_uuid})-[:RELATES_TO]-(n:Entity {uuid: node_uuid})
    RETURN 1 AS score, node_uuid AS uuid
    """
    if driver.provider == GraphProvider.KUZU:
        query = """
        UNWIND $node_uuids AS node_uuid
        MATCH (center:Entity {uuid: $center_uuid})-[:RELATES_TO]->(e:RelatesToNode_)-[:RELATES_TO]->(n:Entity {uuid: node_uuid})
        RETURN 1 AS score, node_uuid AS uuid
        """

    # Find the shortest path to center node
    results, header, _ = await driver.execute_query(
        query,
        node_uuids=filtered_uuids,
        center_uuid=center_node_uuid,
        routing_='r',
    )
    if driver.provider == GraphProvider.FALKORDB:
        results = [dict(zip(header, row, strict=True)) for row in results]

    for result in results:
        uuid = result['uuid']
        score = result['score']
        scores[uuid] = score

    for uuid in filtered_uuids:
        if uuid not in scores:
            scores[uuid] = float('inf')

    # rerank on shortest distance
    filtered_uuids.sort(key=lambda cur_uuid: scores[cur_uuid])

    # add back in filtered center uuid if it was filtered out
    if center_node_uuid in node_uuids:
        scores[center_node_uuid] = 0.1
        filtered_uuids = [center_node_uuid] + filtered_uuids

    return [uuid for uuid in filtered_uuids if (1 / scores[uuid]) >= min_score], [
        1 / scores[uuid] for uuid in filtered_uuids if (1 / scores[uuid]) >= min_score
    ]


async def episode_mentions_reranker(
    driver: GraphDriver, node_uuids: list[list[str]], min_score: float = 0
) -> tuple[list[str], list[float]]:
    # use rrf as a preliminary ranker
    sorted_uuids, _ = rrf(node_uuids)
    scores: dict[str, float] = {}

    # Find the shortest path to center node
    results, _, _ = await driver.execute_query(
        """
        UNWIND $node_uuids AS node_uuid
        MATCH (episode:Episodic)-[r:MENTIONS]->(n:Entity {uuid: node_uuid})
        RETURN count(*) AS score, n.uuid AS uuid
        """,
        node_uuids=sorted_uuids,
        routing_='r',
    )

    for result in results:
        scores[result['uuid']] = result['score']

    for uuid in sorted_uuids:
        if uuid not in scores:
            scores[uuid] = float('inf')

    # rerank on shortest distance
    sorted_uuids.sort(key=lambda cur_uuid: scores[cur_uuid])

    return [uuid for uuid in sorted_uuids if scores[uuid] >= min_score], [
        scores[uuid] for uuid in sorted_uuids if scores[uuid] >= min_score
    ]


def maximal_marginal_relevance(
    query_vector: list[float],
    candidates: dict[str, list[float]],
    mmr_lambda: float = DEFAULT_MMR_LAMBDA,
    min_score: float = -2.0,
) -> tuple[list[str], list[float]]:
    start = time()
    query_array = np.array(query_vector)
    candidate_arrays: dict[str, NDArray] = {}
    for uuid, embedding in candidates.items():
        candidate_arrays[uuid] = normalize_l2(embedding)

    uuids: list[str] = list(candidate_arrays.keys())

    similarity_matrix = np.zeros((len(uuids), len(uuids)))

    for i, uuid_1 in enumerate(uuids):
        for j, uuid_2 in enumerate(uuids[:i]):
            u = candidate_arrays[uuid_1]
            v = candidate_arrays[uuid_2]
            similarity = np.dot(u, v)

            similarity_matrix[i, j] = similarity
            similarity_matrix[j, i] = similarity

    mmr_scores: dict[str, float] = {}
    for i, uuid in enumerate(uuids):
        max_sim = np.max(similarity_matrix[i, :])
        mmr = mmr_lambda * np.dot(query_array, candidate_arrays[uuid]) + (mmr_lambda - 1) * max_sim
        mmr_scores[uuid] = mmr

    uuids.sort(reverse=True, key=lambda c: mmr_scores[c])

    end = time()
    logger.debug(f'Completed MMR reranking in {(end - start) * 1000} ms')

    return [uuid for uuid in uuids if mmr_scores[uuid] >= min_score], [
        mmr_scores[uuid] for uuid in uuids if mmr_scores[uuid] >= min_score
    ]


async def get_embeddings_for_nodes(
    driver: GraphDriver, nodes: list[EntityNode]
) -> dict[str, list[float]]:
    if driver.provider == GraphProvider.NEPTUNE:
        query = """
        MATCH (n:Entity)
        WHERE n.uuid IN $node_uuids
        RETURN DISTINCT
            n.uuid AS uuid,
            split(n.name_embedding, ",") AS name_embedding
        """
    else:
        query = """
        MATCH (n:Entity)
        WHERE n.uuid IN $node_uuids
        RETURN DISTINCT
            n.uuid AS uuid,
            n.name_embedding AS name_embedding
        """
    results, _, _ = await driver.execute_query(
        query,
        node_uuids=[node.uuid for node in nodes],
        routing_='r',
    )

    embeddings_dict: dict[str, list[float]] = {}
    for result in results:
        uuid: str = result.get('uuid')
        embedding: list[float] = result.get('name_embedding')
        if uuid is not None and embedding is not None:
            embeddings_dict[uuid] = embedding

    return embeddings_dict


async def get_embeddings_for_communities(
    driver: GraphDriver, communities: list[CommunityNode]
) -> dict[str, list[float]]:
    if driver.provider == GraphProvider.NEPTUNE:
        query = """
        MATCH (c:Community)
        WHERE c.uuid IN $community_uuids
        RETURN DISTINCT
            c.uuid AS uuid,
            split(c.name_embedding, ",") AS name_embedding
        """
    else:
        query = """
        MATCH (c:Community)
        WHERE c.uuid IN $community_uuids
        RETURN DISTINCT
            c.uuid AS uuid,
            c.name_embedding AS name_embedding
        """
    results, _, _ = await driver.execute_query(
        query,
        community_uuids=[community.uuid for community in communities],
        routing_='r',
    )

    embeddings_dict: dict[str, list[float]] = {}
    for result in results:
        uuid: str = result.get('uuid')
        embedding: list[float] = result.get('name_embedding')
        if uuid is not None and embedding is not None:
            embeddings_dict[uuid] = embedding

    return embeddings_dict


async def get_embeddings_for_edges(
    driver: GraphDriver, edges: list[EntityEdge]
) -> dict[str, list[float]]:
    if driver.provider == GraphProvider.NEPTUNE:
        query = """
        MATCH (n:Entity)-[e:RELATES_TO]-(m:Entity)
        WHERE e.uuid IN $edge_uuids
        RETURN DISTINCT
            e.uuid AS uuid,
            split(e.fact_embedding, ",") AS fact_embedding
        """
    else:
        match_query = """
            MATCH (n:Entity)-[e:RELATES_TO]-(m:Entity)
        """
        if driver.provider == GraphProvider.KUZU:
            match_query = """
                MATCH (n:Entity)-[:RELATES_TO]-(e:RelatesToNode_)-[:RELATES_TO]-(m:Entity)
            """

        query = (
            match_query
            + """
        WHERE e.uuid IN $edge_uuids
        RETURN DISTINCT
            e.uuid AS uuid,
            e.fact_embedding AS fact_embedding
        """
        )
    results, _, _ = await driver.execute_query(
        query,
        edge_uuids=[edge.uuid for edge in edges],
        routing_='r',
    )

    embeddings_dict: dict[str, list[float]] = {}
    for result in results:
        uuid: str = result.get('uuid')
        embedding: list[float] = result.get('fact_embedding')
        if uuid is not None and embedding is not None:
            embeddings_dict[uuid] = embedding

    return embeddings_dict<|MERGE_RESOLUTION|>--- conflicted
+++ resolved
@@ -402,7 +402,6 @@
             )
         else:
             return []
-<<<<<<< HEAD
     elif driver.aoss_client:
         route = group_ids[0] if group_ids else None
         filters = build_aoss_edge_filters(group_ids or [], search_filter)
@@ -442,9 +441,6 @@
             entity_edges.sort(key=lambda e: input_uuids.get(e.uuid, 0), reverse=True)
             return entity_edges
         return []
-
-=======
->>>>>>> 12ac1947
     else:
         # 🆕 Multi-project enhancement: Add weight calculation for priority group
         weight_calculation = ''
