"""
Copyright 2024, Zep Software, Inc.

Licensed under the Apache License, Version 2.0 (the "License");
you may not use this file except in compliance with the License.
You may obtain a copy of the License at

    http://www.apache.org/licenses/LICENSE-2.0

Unless required by applicable law or agreed to in writing, software
distributed under the License is distributed on an "AS IS" BASIS,
WITHOUT WARRANTIES OR CONDITIONS OF ANY KIND, either express or implied.
See the License for the specific language governing permissions and
limitations under the License.
"""

import json
import logging
import typing
from datetime import datetime

import numpy as np
from pydantic import BaseModel, Field
from typing_extensions import Any

from graphiti_core.driver.driver import (
    GraphDriver,
    GraphDriverSession,
    GraphProvider,
)
from graphiti_core.edges import Edge, EntityEdge, EpisodicEdge, create_entity_edge_embeddings
from graphiti_core.embedder import EmbedderClient
from graphiti_core.graphiti_types import GraphitiClients
from graphiti_core.helpers import normalize_l2, semaphore_gather
from graphiti_core.models.edges.edge_db_queries import (
    get_entity_edge_save_bulk_query,
    get_episodic_edge_save_bulk_query,
)
from graphiti_core.models.nodes.node_db_queries import (
    get_entity_node_save_bulk_query,
    get_episode_node_save_bulk_query,
)
from graphiti_core.nodes import EntityNode, EpisodeType, EpisodicNode
from graphiti_core.utils.datetime_utils import convert_datetimes_to_strings
from graphiti_core.utils.maintenance.dedup_helpers import (
    DedupResolutionState,
    _build_candidate_indexes,
    _normalize_string_exact,
    _resolve_with_similarity,
)
from graphiti_core.utils.maintenance.edge_operations import (
    extract_edges,
    resolve_extracted_edge,
)
from graphiti_core.utils.maintenance.graph_data_operations import (
    EPISODE_WINDOW_LEN,
    retrieve_episodes,
)
from graphiti_core.utils.maintenance.node_operations import (
    extract_nodes,
    resolve_extracted_nodes,
)

logger = logging.getLogger(__name__)

CHUNK_SIZE = 10


def _build_directed_uuid_map(pairs: list[tuple[str, str]]) -> dict[str, str]:
    """Collapse alias -> canonical chains while preserving direction.

    The incoming pairs represent directed mappings discovered during node dedupe. We use a simple
    union-find with iterative path compression to ensure every source UUID resolves to its ultimate
    canonical target, even if aliases appear lexicographically smaller than the canonical UUID.
    """

    parent: dict[str, str] = {}

    def find(uuid: str) -> str:
        """Directed union-find lookup using iterative path compression."""
        parent.setdefault(uuid, uuid)
        root = uuid
        while parent[root] != root:
            root = parent[root]

        while parent[uuid] != root:
            next_uuid = parent[uuid]
            parent[uuid] = root
            uuid = next_uuid

        return root

    for source_uuid, target_uuid in pairs:
        parent.setdefault(source_uuid, source_uuid)
        parent.setdefault(target_uuid, target_uuid)
        parent[find(source_uuid)] = find(target_uuid)

    return {uuid: find(uuid) for uuid in parent}


class RawEpisode(BaseModel):
    name: str
    uuid: str | None = Field(default=None)
    content: str
    source_description: str
    source: EpisodeType
    reference_time: datetime


async def retrieve_previous_episodes_bulk(
    driver: GraphDriver, episodes: list[EpisodicNode]
) -> list[tuple[EpisodicNode, list[EpisodicNode]]]:
    previous_episodes_list = await semaphore_gather(
        *[
            retrieve_episodes(
                driver, episode.valid_at, last_n=EPISODE_WINDOW_LEN, group_ids=[episode.group_id]
            )
            for episode in episodes
        ]
    )
    episode_tuples: list[tuple[EpisodicNode, list[EpisodicNode]]] = [
        (episode, previous_episodes_list[i]) for i, episode in enumerate(episodes)
    ]

    return episode_tuples


async def add_nodes_and_edges_bulk(
    driver: GraphDriver,
    episodic_nodes: list[EpisodicNode],
    episodic_edges: list[EpisodicEdge],
    entity_nodes: list[EntityNode],
    entity_edges: list[EntityEdge],
    embedder: EmbedderClient,
):
    session = driver.session()
    try:
        await session.execute_write(
            add_nodes_and_edges_bulk_tx,
            episodic_nodes,
            episodic_edges,
            entity_nodes,
            entity_edges,
            embedder,
            driver=driver,
        )
    finally:
        await session.close()


async def add_nodes_and_edges_bulk_tx(
    tx: GraphDriverSession,
    episodic_nodes: list[EpisodicNode],
    episodic_edges: list[EpisodicEdge],
    entity_nodes: list[EntityNode],
    entity_edges: list[EntityEdge],
    embedder: EmbedderClient,
    driver: GraphDriver,
):
    # 使用 model_dump() 而不是 dict()，以便正确序列化 metadata
    episodes = [episode.model_dump() for episode in episodic_nodes]
    for episode in episodes:
        episode['source'] = str(episode['source'].value)
        episode.pop('labels', None)

    nodes = []

    for node in entity_nodes:
        if node.name_embedding is None:
            await node.generate_name_embedding(embedder)

        entity_data: dict[str, Any] = {
            'uuid': node.uuid,
            'name': node.name,
            'group_id': node.group_id,
            'summary': node.summary,
            'created_at': node.created_at,
<<<<<<< HEAD
            # 添加新的元数据字段
            'tags': node.tags,
            'priority': node.priority,
            'metadata': json.dumps(node.metadata) if node.metadata else '',
=======
            'name_embedding': node.name_embedding,
            'labels': list(set(node.labels + ['Entity'])),
>>>>>>> 12ac1947
        }

        if driver.provider == GraphProvider.KUZU:
            attributes = convert_datetimes_to_strings(node.attributes) if node.attributes else {}
            entity_data['attributes'] = json.dumps(attributes)
        else:
            entity_data.update(node.attributes or {})

        nodes.append(entity_data)

    edges = []
    for edge in entity_edges:
        if edge.fact_embedding is None:
            await edge.generate_embedding(embedder)
        edge_data: dict[str, Any] = {
            'uuid': edge.uuid,
            'source_node_uuid': edge.source_node_uuid,
            'target_node_uuid': edge.target_node_uuid,
            'name': edge.name,
            'fact': edge.fact,
            'group_id': edge.group_id,
            'episodes': edge.episodes,
            'created_at': edge.created_at,
            'expired_at': edge.expired_at,
            'valid_at': edge.valid_at,
            'invalid_at': edge.invalid_at,
<<<<<<< HEAD
            # 添加新的元数据字段
            'tags': edge.tags,
            'priority': edge.priority,
            'metadata': json.dumps(edge.metadata) if edge.metadata else '',
=======
            'fact_embedding': edge.fact_embedding,
>>>>>>> 12ac1947
        }

        if driver.provider == GraphProvider.KUZU:
            attributes = convert_datetimes_to_strings(edge.attributes) if edge.attributes else {}
            edge_data['attributes'] = json.dumps(attributes)
        else:
            edge_data.update(edge.attributes or {})

        edges.append(edge_data)

    if driver.graph_operations_interface:
        await driver.graph_operations_interface.episodic_node_save_bulk(
            None, driver, tx, episodic_nodes
        )
        await driver.graph_operations_interface.node_save_bulk(None, driver, tx, nodes)
        await driver.graph_operations_interface.episodic_edge_save_bulk(
            None, driver, tx, episodic_edges
        )
        await driver.graph_operations_interface.edge_save_bulk(None, driver, tx, edges)

    elif driver.provider == GraphProvider.KUZU:
        # FIXME: Kuzu's UNWIND does not currently support STRUCT[] type properly, so we insert the data one by one instead for now.
        episode_query = get_episode_node_save_bulk_query(driver.provider)
        for episode in episodes:
            await tx.run(episode_query, **episode)
        entity_node_query = get_entity_node_save_bulk_query(driver.provider, nodes)
        for node in nodes:
            await tx.run(entity_node_query, **node)
        entity_edge_query = get_entity_edge_save_bulk_query(driver.provider)
        for edge in edges:
            await tx.run(entity_edge_query, **edge)
        episodic_edge_query = get_episodic_edge_save_bulk_query(driver.provider)
        for edge in episodic_edges:
            await tx.run(episodic_edge_query, **edge.model_dump())
    else:
        await tx.run(get_episode_node_save_bulk_query(driver.provider), episodes=episodes)
        await tx.run(
            get_entity_node_save_bulk_query(driver.provider, nodes),
            nodes=nodes,
        )
        await tx.run(
            get_episodic_edge_save_bulk_query(driver.provider),
            episodic_edges=[edge.model_dump() for edge in episodic_edges],
        )
        await tx.run(
            get_entity_edge_save_bulk_query(driver.provider),
            entity_edges=edges,
        )


async def extract_nodes_and_edges_bulk(
    clients: GraphitiClients,
    episode_tuples: list[tuple[EpisodicNode, list[EpisodicNode]]],
    edge_type_map: dict[tuple[str, str], list[str]],
    entity_types: dict[str, type[BaseModel]] | None = None,
    excluded_entity_types: list[str] | None = None,
    edge_types: dict[str, type[BaseModel]] | None = None,
) -> tuple[list[list[EntityNode]], list[list[EntityEdge]]]:
    extracted_nodes_bulk: list[list[EntityNode]] = await semaphore_gather(
        *[
            extract_nodes(clients, episode, previous_episodes, entity_types, excluded_entity_types)
            for episode, previous_episodes in episode_tuples
        ]
    )

    extracted_edges_bulk: list[list[EntityEdge]] = await semaphore_gather(
        *[
            extract_edges(
                clients,
                episode,
                extracted_nodes_bulk[i],
                previous_episodes,
                edge_type_map=edge_type_map,
                group_id=episode.group_id,
                edge_types=edge_types,
            )
            for i, (episode, previous_episodes) in enumerate(episode_tuples)
        ]
    )

    return extracted_nodes_bulk, extracted_edges_bulk


async def dedupe_nodes_bulk(
    clients: GraphitiClients,
    extracted_nodes: list[list[EntityNode]],
    episode_tuples: list[tuple[EpisodicNode, list[EpisodicNode]]],
    entity_types: dict[str, type[BaseModel]] | None = None,
) -> tuple[dict[str, list[EntityNode]], dict[str, str]]:
    """Resolve entity duplicates across an in-memory batch using a two-pass strategy.

    1. Run :func:`resolve_extracted_nodes` for every episode in parallel so each batch item is
       reconciled against the live graph just like the non-batch flow.
    2. Re-run the deterministic similarity heuristics across the union of resolved nodes to catch
       duplicates that only co-occur inside this batch, emitting a canonical UUID map that callers
       can apply to edges and persistence.
    """

    first_pass_results = await semaphore_gather(
        *[
            resolve_extracted_nodes(
                clients,
                nodes,
                episode_tuples[i][0],
                episode_tuples[i][1],
                entity_types,
            )
            for i, nodes in enumerate(extracted_nodes)
        ]
    )

    episode_resolutions: list[tuple[str, list[EntityNode]]] = []
    per_episode_uuid_maps: list[dict[str, str]] = []
    duplicate_pairs: list[tuple[str, str]] = []

    for (resolved_nodes, uuid_map, duplicates), (episode, _) in zip(
        first_pass_results, episode_tuples, strict=True
    ):
        episode_resolutions.append((episode.uuid, resolved_nodes))
        per_episode_uuid_maps.append(uuid_map)
        duplicate_pairs.extend((source.uuid, target.uuid) for source, target in duplicates)

    canonical_nodes: dict[str, EntityNode] = {}
    for _, resolved_nodes in episode_resolutions:
        for node in resolved_nodes:
            # NOTE: this loop is O(n^2) in the number of nodes inside the batch because we rebuild
            # the MinHash index for the accumulated canonical pool each time. The LRU-backed
            # shingle cache keeps the constant factors low for typical batch sizes (≤ CHUNK_SIZE),
            # but if batches grow significantly we should switch to an incremental index or chunked
            # processing.
            if not canonical_nodes:
                canonical_nodes[node.uuid] = node
                continue

            existing_candidates = list(canonical_nodes.values())
            normalized = _normalize_string_exact(node.name)
            exact_match = next(
                (
                    candidate
                    for candidate in existing_candidates
                    if _normalize_string_exact(candidate.name) == normalized
                ),
                None,
            )
            if exact_match is not None:
                if exact_match.uuid != node.uuid:
                    duplicate_pairs.append((node.uuid, exact_match.uuid))
                continue

            indexes = _build_candidate_indexes(existing_candidates)
            state = DedupResolutionState(
                resolved_nodes=[None],
                uuid_map={},
                unresolved_indices=[],
            )
            _resolve_with_similarity([node], indexes, state)

            resolved = state.resolved_nodes[0]
            if resolved is None:
                canonical_nodes[node.uuid] = node
                continue

            canonical_uuid = resolved.uuid
            canonical_nodes.setdefault(canonical_uuid, resolved)
            if canonical_uuid != node.uuid:
                duplicate_pairs.append((node.uuid, canonical_uuid))

    union_pairs: list[tuple[str, str]] = []
    for uuid_map in per_episode_uuid_maps:
        union_pairs.extend(uuid_map.items())
    union_pairs.extend(duplicate_pairs)

    compressed_map: dict[str, str] = _build_directed_uuid_map(union_pairs)

    nodes_by_episode: dict[str, list[EntityNode]] = {}
    for episode_uuid, resolved_nodes in episode_resolutions:
        deduped_nodes: list[EntityNode] = []
        seen: set[str] = set()
        for node in resolved_nodes:
            canonical_uuid = compressed_map.get(node.uuid, node.uuid)
            if canonical_uuid in seen:
                continue
            seen.add(canonical_uuid)
            canonical_node = canonical_nodes.get(canonical_uuid)
            if canonical_node is None:
                logger.error(
                    'Canonical node %s missing during batch dedupe; falling back to %s',
                    canonical_uuid,
                    node.uuid,
                )
                canonical_node = node
            deduped_nodes.append(canonical_node)

        nodes_by_episode[episode_uuid] = deduped_nodes

    return nodes_by_episode, compressed_map


async def dedupe_edges_bulk(
    clients: GraphitiClients,
    extracted_edges: list[list[EntityEdge]],
    episode_tuples: list[tuple[EpisodicNode, list[EpisodicNode]]],
    _entities: list[EntityNode],
    edge_types: dict[str, type[BaseModel]],
    _edge_type_map: dict[tuple[str, str], list[str]],
) -> dict[str, list[EntityEdge]]:
    embedder = clients.embedder
    min_score = 0.6

    # generate embeddings
    await semaphore_gather(
        *[create_entity_edge_embeddings(embedder, edges) for edges in extracted_edges]
    )

    # Find similar results
    dedupe_tuples: list[tuple[EpisodicNode, EntityEdge, list[EntityEdge]]] = []
    for i, edges_i in enumerate(extracted_edges):
        existing_edges: list[EntityEdge] = []
        for edges_j in extracted_edges:
            existing_edges += edges_j

        for edge in edges_i:
            candidates: list[EntityEdge] = []
            for existing_edge in existing_edges:
                # Skip self-comparison
                if edge.uuid == existing_edge.uuid:
                    continue
                # Approximate BM25 by checking for word overlaps (this is faster than creating many in-memory indices)
                # This approach will cast a wider net than BM25, which is ideal for this use case
                if (
                    edge.source_node_uuid != existing_edge.source_node_uuid
                    or edge.target_node_uuid != existing_edge.target_node_uuid
                ):
                    continue

                edge_words = set(edge.fact.lower().split())
                existing_edge_words = set(existing_edge.fact.lower().split())
                has_overlap = not edge_words.isdisjoint(existing_edge_words)
                if has_overlap:
                    candidates.append(existing_edge)
                    continue

                # Check for semantic similarity even if there is no overlap
                similarity = np.dot(
                    normalize_l2(edge.fact_embedding or []),
                    normalize_l2(existing_edge.fact_embedding or []),
                )
                if similarity >= min_score:
                    candidates.append(existing_edge)

            dedupe_tuples.append((episode_tuples[i][0], edge, candidates))

    bulk_edge_resolutions: list[
        tuple[EntityEdge, EntityEdge, list[EntityEdge]]
    ] = await semaphore_gather(
        *[
            resolve_extracted_edge(
                clients.llm_client,
                edge,
                candidates,
                candidates,
                episode,
                edge_types,
                set(edge_types),
            )
            for episode, edge, candidates in dedupe_tuples
        ]
    )

    # For now we won't track edge invalidation
    duplicate_pairs: list[tuple[str, str]] = []
    for i, (_, _, duplicates) in enumerate(bulk_edge_resolutions):
        episode, edge, candidates = dedupe_tuples[i]
        for duplicate in duplicates:
            duplicate_pairs.append((edge.uuid, duplicate.uuid))

    # Now we compress the duplicate_map, so that 3 -> 2 and 2 -> becomes 3 -> 1 (sorted by uuid)
    compressed_map: dict[str, str] = compress_uuid_map(duplicate_pairs)

    edge_uuid_map: dict[str, EntityEdge] = {
        edge.uuid: edge for edges in extracted_edges for edge in edges
    }

    edges_by_episode: dict[str, list[EntityEdge]] = {}
    for i, edges in enumerate(extracted_edges):
        episode = episode_tuples[i][0]

        edges_by_episode[episode.uuid] = [
            edge_uuid_map[compressed_map.get(edge.uuid, edge.uuid)] for edge in edges
        ]

    return edges_by_episode


class UnionFind:
    def __init__(self, elements):
        # start each element in its own set
        self.parent = {e: e for e in elements}

    def find(self, x):
        # path‐compression
        if self.parent[x] != x:
            self.parent[x] = self.find(self.parent[x])
        return self.parent[x]

    def union(self, a, b):
        ra, rb = self.find(a), self.find(b)
        if ra == rb:
            return
        # attach the lexicographically larger root under the smaller
        if ra < rb:
            self.parent[rb] = ra
        else:
            self.parent[ra] = rb


def compress_uuid_map(duplicate_pairs: list[tuple[str, str]]) -> dict[str, str]:
    """
    all_ids: iterable of all entity IDs (strings)
    duplicate_pairs: iterable of (id1, id2) pairs
    returns: dict mapping each id -> lexicographically smallest id in its duplicate set
    """
    all_uuids = set()
    for pair in duplicate_pairs:
        all_uuids.add(pair[0])
        all_uuids.add(pair[1])

    uf = UnionFind(all_uuids)
    for a, b in duplicate_pairs:
        uf.union(a, b)
    # ensure full path‐compression before mapping
    return {uuid: uf.find(uuid) for uuid in all_uuids}


E = typing.TypeVar('E', bound=Edge)


def resolve_edge_pointers(edges: list[E], uuid_map: dict[str, str]):
    for edge in edges:
        source_uuid = edge.source_node_uuid
        target_uuid = edge.target_node_uuid
        edge.source_node_uuid = uuid_map.get(source_uuid, source_uuid)
        edge.target_node_uuid = uuid_map.get(target_uuid, target_uuid)

    return edges<|MERGE_RESOLUTION|>--- conflicted
+++ resolved
@@ -175,16 +175,15 @@
             'group_id': node.group_id,
             'summary': node.summary,
             'created_at': node.created_at,
-<<<<<<< HEAD
-            # 添加新的元数据字段
             'tags': node.tags,
             'priority': node.priority,
             'metadata': json.dumps(node.metadata) if node.metadata else '',
-=======
-            'name_embedding': node.name_embedding,
-            'labels': list(set(node.labels + ['Entity'])),
->>>>>>> 12ac1947
         }
+
+        if not bool(driver.aoss_client):
+            entity_data['name_embedding'] = node.name_embedding
+
+        entity_data['labels'] = list(set(node.labels + ['Entity']))
 
         if driver.provider == GraphProvider.KUZU:
             attributes = convert_datetimes_to_strings(node.attributes) if node.attributes else {}
@@ -210,15 +209,13 @@
             'expired_at': edge.expired_at,
             'valid_at': edge.valid_at,
             'invalid_at': edge.invalid_at,
-<<<<<<< HEAD
-            # 添加新的元数据字段
             'tags': edge.tags,
             'priority': edge.priority,
             'metadata': json.dumps(edge.metadata) if edge.metadata else '',
-=======
-            'fact_embedding': edge.fact_embedding,
->>>>>>> 12ac1947
         }
+
+        if not bool(driver.aoss_client):
+            edge_data['fact_embedding'] = edge.fact_embedding
 
         if driver.provider == GraphProvider.KUZU:
             attributes = convert_datetimes_to_strings(edge.attributes) if edge.attributes else {}
